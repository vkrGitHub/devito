<<<<<<< HEAD
from sympy import Eq, cos, sin, solve, Symbol

from devito import Operator, TimeData
from examples.seismic import PointSource, Receiver, ABC
=======
from sympy import cos, sin

from devito import Eq, Operator, TimeFunction
from examples.seismic import PointSource, Receiver
>>>>>>> d5c35719
from devito.finite_difference import centered, first_derivative, right, transpose
from devito.dimension import x, y, z, t, time


def Gxx_shifted(field, costheta, sintheta, cosphi, sinphi, space_order):
    """
    3D rotated second order derivative in the direction x as an average of
    two non-centered rotated second order derivative in the direction x
    :param field: symbolic data whose derivative we are computing
    :param costheta: cosine of the tilt angle
    :param sintheta:  sine of the tilt angle
    :param cosphi: cosine of the azymuth angle
    :param sinphi: sine of the azymuth angle
    :param space_order: discretization order
    :return: rotated second order derivative wrt x
    """
    Gx1 = (costheta * cosphi * field.dx + costheta * sinphi * field.dyr -
           sintheta * field.dzr)
    Gxx1 = (first_derivative(Gx1 * costheta * cosphi,
                             dim=x, side=centered, order=space_order,
                             matvec=transpose) +
            first_derivative(Gx1 * costheta * sinphi,
                             dim=y, side=right, order=space_order,
                             matvec=transpose) -
            first_derivative(Gx1 * sintheta,
                             dim=z, side=right, order=space_order,
                             matvec=transpose))
    Gx2 = (costheta * cosphi * field.dxr + costheta * sinphi * field.dy -
           sintheta * field.dz)
    Gxx2 = (first_derivative(Gx2 * costheta * cosphi,
                             dim=x, side=right, order=space_order,
                             matvec=transpose) +
            first_derivative(Gx2 * costheta * sinphi,
                             dim=y, side=centered, order=space_order,
                             matvec=transpose) -
            first_derivative(Gx2 * sintheta,
                             dim=z, side=centered, order=space_order,
                             matvec=transpose))
    return -.5 * (Gxx1 + Gxx2)


def Gxx_shifted_2d(field, costheta, sintheta, space_order):
    """
    2D rotated second order derivative in the direction x as an average of
    two non-centered rotated second order derivative in the direction x
    :param field: symbolic data whose derivative we are computing
    :param costheta: cosine of the tilt angle
    :param sintheta:  sine of the tilt angle
    :param space_order: discretization order
    :return: rotated second order derivative wrt x
    """
    Gx1 = (costheta * field.dxr - sintheta * field.dy)
    Gxx1 = (first_derivative(Gx1 * costheta, dim=x,
                             side=right, order=space_order,
                             matvec=transpose) -
            first_derivative(Gx1 * sintheta, dim=y,
                             side=centered, order=space_order,
                             matvec=transpose))
    Gx2p = (costheta * field.dx - sintheta * field.dyr)
    Gxx2 = (first_derivative(Gx2p * costheta, dim=x,
                             side=centered, order=space_order,
                             matvec=transpose) -
            first_derivative(Gx2p * sintheta, dim=y,
                             side=right, order=space_order,
                             matvec=transpose))

    return -.5 * (Gxx1 + Gxx2)


def Gyy_shifted(field, cosphi, sinphi, space_order):
    """
    3D rotated second order derivative in the direction y as an average of
    two non-centered rotated second order derivative in the direction y
    :param field: symbolic data whose derivative we are computing
    :param cosphi: cosine of the azymuth angle
    :param sinphi: sine of the azymuth angle
    :param space_order: discretization order
    :return: rotated second order derivative wrt y
    """
    Gyp = (sinphi * field.dx - cosphi * field.dyr)
    Gyy = (first_derivative(Gyp * sinphi,
                            dim=x, side=centered, order=space_order,
                            matvec=transpose) -
           first_derivative(Gyp * cosphi,
                            dim=y, side=right, order=space_order,
                            matvec=transpose))
    Gyp2 = (sinphi * field.dxr - cosphi * field.dy)
    Gyy2 = (first_derivative(Gyp2 * sinphi,
                             dim=x, side=right, order=space_order,
                             matvec=transpose) -
            first_derivative(Gyp2 * cosphi,
                             dim=y, side=centered, order=space_order,
                             matvec=transpose))
    return -.5 * (Gyy + Gyy2)


def Gzz_shited(field, costheta, sintheta, cosphi, sinphi, space_order):
    """
    3D rotated second order derivative in the direction z as an average of
    two non-centered rotated second order derivative in the direction z
    :param field: symbolic data whose derivative we are computing
    :param costheta: cosine of the tilt angle
    :param sintheta:  sine of the tilt angle
    :param cosphi: cosine of the azymuth angle
    :param sinphi: sine of the azymuth angle
    :param space_order: discretization order
    :return: rotated second order derivative wrt z
    """
    Gzr = (sintheta * cosphi * field.dx + sintheta * sinphi * field.dyr +
           costheta * field.dzr)
    Gzz = (first_derivative(Gzr * sintheta * cosphi,
                            dim=x, side=centered, order=space_order,
                            matvec=transpose) +
           first_derivative(Gzr * sintheta * sinphi,
                            dim=y, side=right, order=space_order,
                            matvec=transpose) +
           first_derivative(Gzr * costheta,
                            dim=z, side=right, order=space_order,
                            matvec=transpose))
    Gzr2 = (sintheta * cosphi * field.dxr + sintheta * sinphi * field.dy +
            costheta * field.dz)
    Gzz2 = (first_derivative(Gzr2 * sintheta * cosphi,
                             dim=x, side=right, order=space_order,
                             matvec=transpose) +
            first_derivative(Gzr2 * sintheta * sinphi,
                             dim=y, side=centered, order=space_order,
                             matvec=transpose) +
            first_derivative(Gzr2 * costheta,
                             dim=z, side=centered, order=space_order,
                             matvec=transpose))
    return -.5 * (Gzz + Gzz2)


def Gzz_shited_2d(field, costheta, sintheta, space_order):
    """
    2D rotated second order derivative in the direction z as an average of
    two non-centered rotated second order derivative in the direction z
    :param field: symbolic data whose derivative we are computing
    :param costheta: cosine of the tilt
    :param sintheta:  sine of the tilt
    :param space_order: discretization order
    :return: rotated second order derivative wrt z
    """
    Gz1r = (sintheta * field.dxr + costheta * field.dy)
    Gzz1 = (first_derivative(Gz1r * sintheta, dim=x,
                             side=right, order=space_order,
                             matvec=transpose) +
            first_derivative(Gz1r * costheta, dim=y,
                             side=centered, order=space_order,
                             matvec=transpose))
    Gz2r = (sintheta * field.dx + costheta * field.dyr)
    Gzz2 = (first_derivative(Gz2r * sintheta, dim=x,
                             side=centered, order=space_order,
                             matvec=transpose) +
            first_derivative(Gz2r * costheta, dim=y,
                             side=right, order=space_order,
                             matvec=transpose))

    return -.5 * (Gzz1 + Gzz2)


def Gzz_centered(field, costheta, sintheta, cosphi, sinphi, space_order):
    """
    3D rotated second order derivative in the direction z
    :param field: symbolic data whose derivative we are computing
    :param costheta: cosine of the tilt angle
    :param sintheta:  sine of the tilt angle
    :param cosphi: cosine of the azymuth angle
    :param sinphi: sine of the azymuth angle
    :param space_order: discretization order
    :return: rotated second order derivative wrt z
    """
    order1 = space_order / 2
    Gz = -(sintheta * cosphi * first_derivative(field, dim=x,
                                                side=centered, order=order1) +
           sintheta * sinphi * first_derivative(field, dim=y,
                                                side=centered, order=order1) +
           costheta * first_derivative(field, dim=z,
                                       side=centered, order=order1))
    Gzz = (first_derivative(Gz * sintheta * cosphi,
                            dim=x, side=centered, order=order1,
                            matvec=transpose) +
           first_derivative(Gz * sintheta * sinphi,
                            dim=y, side=centered, order=order1,
                            matvec=transpose) +
           first_derivative(Gz * costheta,
                            dim=z, side=centered, order=order1,
                            matvec=transpose))
    return Gzz


def Gzz_centered_2d(field, costheta, sintheta, space_order):
    """
    2D rotated second order derivative in the direction z
    :param field: symbolic data whose derivative we are computing
    :param costheta: cosine of the tilt angle
    :param sintheta:  sine of the tilt angle
    :param space_order: discretization order
    :return: rotated second order derivative wrt z
    """
    order1 = space_order / 2
    Gz = -(sintheta * first_derivative(field, dim=x, side=centered, order=order1) +
           costheta * first_derivative(field, dim=y, side=centered, order=order1))
    Gzz = (first_derivative(Gz * sintheta, dim=x,
                            side=centered, order=order1,
                            matvec=transpose) +
           first_derivative(Gz * costheta, dim=y,
                            side=centered, order=order1,
                            matvec=transpose))
    return Gzz


# Centered case produces directly Gxx + Gyy
def Gxxyy_centered(field, costheta, sintheta, cosphi, sinphi, space_order):
    """
    Sum of the 3D rotated second order derivative in the direction x and y.
    As the Laplacian is rotation invariant, it is computed as the conventional
    Laplacian minus the second order rotated second order derivative in the direction z
    Gxx + Gyy = field.laplace - Gzz
    :param field: symbolic data whose derivative we are computing
    :param costheta: cosine of the tilt angle
    :param sintheta:  sine of the tilt angle
    :param cosphi: cosine of the azymuth angle
    :param sinphi: sine of the azymuth angle
    :param space_order: discretization order
    :return: Sum of the 3D rotated second order derivative in the direction x and y
    """
    Gzz = Gzz_centered(field, costheta, sintheta, cosphi, sinphi, space_order)
    return field.laplace - Gzz


def Gxx_centered_2d(field, costheta, sintheta, space_order):
    """
    2D rotated second order derivative in the direction x.
    As the Laplacian is rotation invariant, it is computed as the conventional
    Laplacian minus the second order rotated second order derivative in the direction z
    Gxx = field.laplace - Gzz
    :param field: symbolic data whose derivative we are computing
    :param costheta: cosine of the tilt angle
    :param sintheta:  sine of the tilt angle
    :param cosphi: cosine of the azymuth angle
    :param sinphi: sine of the azymuth angle
    :param space_order: discretization order
    :return: Sum of the 3D rotated second order derivative in the direction x
    """
    return field.laplace - Gzz_centered_2d(field, costheta, sintheta, space_order)


def kernel_shited_2d(u, v, costheta, sintheta, cosphi, sinphi, space_order):
    """
    TTI finite difference kernel. The equation we solve is:

    u.dt2 = (1+2 *epsilon) (Gxx(u)) + sqrt(1+ 2*delta) Gzz(v)
    v.dt2 = sqrt(1+ 2*delta) (Gxx(u)) +  Gzz(v)

    where epsilon and delta are the thomsen parameters. This function computes
    H0 = Gxx(u) + Gyy(u)
    Hz = Gzz(v)

    :param u: first TTI field
    :param v: second TTI field
    :param costheta: cosine of the tilt angle
    :param sintheta:  sine of the tilt angle
    :param cosphi: cosine of the azymuth angle, has to be 0 in 2D
    :param sinphi: sine of the azymuth angle, has to be 0 in 2D
    :param space_order: discretization order
    :return: u and v component of the rotated Laplacian in 2D
    """
    Gxx = Gxx_shifted_2d(u, costheta, sintheta, space_order)
    Gzz = Gzz_shited_2d(v, costheta, sintheta, space_order)
    return Gxx, Gzz


def kernel_shited_3d(u, v, costheta, sintheta, cosphi, sinphi, space_order):
    """
    TTI finite difference kernel. The equation we solve is:

    u.dt2 = (1+2 *epsilon) (Gxx(u)+Gyy(u)) + sqrt(1+ 2*delta) Gzz(v)
    v.dt2 = sqrt(1+ 2*delta) (Gxx(u)+Gyy(u)) +  Gzz(v)

    where epsilon and delta are the thomsen parameters. This function computes
    H0 = Gxx(u) + Gyy(u)
    Hz = Gzz(v)

    :param u: first TTI field
    :param v: second TTI field
    :param costheta: cosine of the tilt angle
    :param sintheta:  sine of the tilt angle
    :param cosphi: cosine of the azymuth angle
    :param sinphi: sine of the azymuth angle
    :param space_order: discretization order
    :return: u and v component of the rotated Laplacian in 3D
    """
    Gxx = Gxx_shifted(u, costheta, sintheta, cosphi, sinphi, space_order)
    Gyy = Gyy_shifted(u, cosphi, sinphi, space_order)
    Gzz = Gzz_shited(v, costheta, sintheta, cosphi, sinphi, space_order)
    return Gxx + Gyy, Gzz


def kernel_centered_2d(u, v, costheta, sintheta, cosphi, sinphi, space_order):
    """
    TTI finite difference kernel. The equation we solve is:

    u.dt2 = (1+2 *epsilon) (Gxx(u)) + sqrt(1+ 2*delta) Gzz(v)
    v.dt2 = sqrt(1+ 2*delta) (Gxx(u)) +  Gzz(v)

    where epsilon and delta are the thomsen parameters. This function computes
    H0 = Gxx(u) + Gyy(u)
    Hz = Gzz(v)

    :param u: first TTI field
    :param v: second TTI field
    :param costheta: cosine of the tilt angle
    :param sintheta:  sine of the tilt angle
    :param cosphi: cosine of the azymuth angle, has to be 0 in 2D
    :param sinphi: sine of the azymuth angle, has to be 0 in 2D
    :param space_order: discretization order
    :return: u and v component of the rotated Laplacian in 2D
    """
    Gxx = Gxx_centered_2d(u, costheta, sintheta, space_order)
    Gzz = Gzz_centered_2d(v, costheta, sintheta, space_order)
    return Gxx, Gzz


def kernel_centered_3d(u, v, costheta, sintheta, cosphi, sinphi, space_order):
    """
    TTI finite difference kernel. The equation we solve is:

    u.dt2 = (1+2 *epsilon) (Gxx(u)+Gyy(u)) + sqrt(1+ 2*delta) Gzz(v)
    v.dt2 = sqrt(1+ 2*delta) (Gxx(u)+Gyy(u)) +  Gzz(v)

    where epsilon and delta are the thomsen parameters. This function computes
    H0 = Gxx(u) + Gyy(u)
    Hz = Gzz(v)

    :param u: first TTI field
    :param v: second TTI field
    :param costheta: cosine of the tilt angle
    :param sintheta:  sine of the tilt angle
    :param cosphi: cosine of the azymuth angle
    :param sinphi: sine of the azymuth angle
    :param space_order: discretization order
    :return: u and v component of the rotated Laplacian in 2D
    """
    Gxx = Gxxyy_centered(u, costheta, sintheta, cosphi, sinphi, space_order)
    Gzz = Gzz_centered(v, costheta, sintheta, cosphi, sinphi, space_order)
    return Gxx, Gzz


def iso_stencil(field1, field2, m, epsilon, delta, theta, phi, kernel, **kwargs):
    """
    Stencil for the acoustic anisotropic wave-equation:

    u.dt2 = (1+2 *epsilon) Hp + sqrt(1+ 2*delta) Hz
    v.dt2 = sqrt(1+ 2*delta) Hp + Hz

    Hp = (Gxx(u)+Gyy(u))s
    Hz = Gzz(v)

    :param field1: First symbolic TimeData object, solution to be computed
    :param field1: Second symbolic TimeData object, solution to be computed
    :param m: square slowness, data in s^2/km^2
    :param epsilon: thomsen parameter with (1+2*epsilon) as its data
    :param delta: thomsen parameter with sqrt(1+2*delta) as its data
    :param theta: tilt angle, data in rad
    :param phi: azymuth angle, data in rad
    :param kernel: 'shifted' or 'centered', spatial FD operator
    :param kwargs: q if full time/spcae source term
    :return: Stencil for the wave-equation
    """

    # Tilt and azymuth setup
    ang0 = cos(theta)
    ang1 = sin(theta)
    ang2 = 0
    ang3 = 0
    if len(m.shape) == 3:
        ang2 = cos(phi)
        ang3 = sin(phi)
    # Creat a temporary symbol for H to avoid expensive sympy solve
    H = Symbol('H')
    # Define time sep to be updated
    next1 = field1.forward
    next2 = field2.forward
    # Define PDE
    eq1 = m * field1.dt2 - H + kwargs.get('q', 0)
    eq2 = m * field2.dt2 - H + kwargs.get('q', 0)
    # Solve the symbolic equation for the field to be updated
    eq_time1 = solve(eq1, next1, rational=False, simplify=False)[0]
    eq_time2 = solve(eq2, next2, rational=False, simplify=False)[0]
    # return the Stencil with Hp, Hz replaced by its symbolic expression
    FD_kernel = kernels[(kernel, len(m.shape))]
    Hp, Hz = FD_kernel(field1, field2, ang0, ang1, ang2, ang3, field1.space_order)

    return [Eq(next1, eq_time1.subs({H: epsilon * Hp + delta * Hz}))] +\
           [Eq(next2, eq_time2.subs({H: delta * Hp + Hz}))]


def ForwardOperator(model, source, receiver, time_order=2, space_order=4,
                    save=False, kernel='centered', **kwargs):
    """
    Constructor method for the forward modelling operator in an acoustic media

    :param model: :class:`Model` object containing the physical parameters
    :param source: :class:`PointData` object containing the source geometry
    :param receiver: :class:`PointData` object containing the acquisition geometry
    :param time_order: Time discretization order
    :param space_order: Space discretization order
    :param save: Saving flag, True saves all time steps, False only the three
    :param kernel: Choice of FD kernel, `centered` or `shifted`
    """
    dt = model.critical_dt

    m, epsilon, delta, theta, phi = (model.m, model.epsilon,
                                     model.delta, model.theta, model.phi)

    # Create symbols for forward wavefield, source and receivers
    u = TimeFunction(name='u', grid=model.grid,
                     save=save, time_dim=source.nt if save else None,
                     time_order=time_order, space_order=space_order)
    v = TimeFunction(name='v', grid=model.grid,
                     save=save, time_dim=source.nt if save else None,
                     time_order=time_order, space_order=space_order)
    src = PointSource(name='src', ntime=source.nt, ndim=source.ndim,
                      npoint=source.npoint)
    rec = Receiver(name='rec', ntime=receiver.nt, ndim=receiver.ndim,
                   npoint=receiver.npoint)

    # Stencils
    stencils = iso_stencil(u, v, m, epsilon, delta, theta, phi, kernel)

    # Source and receivers
    stencils += src.inject(field=u.forward, expr=src * dt * dt / m,
                           offset=model.nbpml)
    stencils += src.inject(field=v.forward, expr=src * dt * dt / m,
                           offset=model.nbpml)
    stencils += rec.interpolate(expr=u + v, offset=model.nbpml)
    # Add substitutions for spacing (temporal and spatial)
    subs = dict([(t.spacing, dt)] + [(time.spacing, dt)] +
                [(i.spacing, model.spacing[j]) for i, j
                 in zip(u.indices[1:], range(len(model.shape)))])

    BCu = ABC(model, u, m)
    stencils += BCu.abc

    BCv = ABC(model, v, m)
    stencils += BCv.abc
    # Operator
    return Operator(stencils, subs=subs, name='ForwardTTI', **kwargs)


kernels = {('shifted', 3): kernel_shited_3d, ('shifted', 2): kernel_shited_2d,
           ('centered', 3): kernel_centered_3d, ('centered', 2): kernel_centered_2d}<|MERGE_RESOLUTION|>--- conflicted
+++ resolved
@@ -1,14 +1,8 @@
-<<<<<<< HEAD
 from sympy import Eq, cos, sin, solve, Symbol
 
 from devito import Operator, TimeData
 from examples.seismic import PointSource, Receiver, ABC
-=======
-from sympy import cos, sin
-
-from devito import Eq, Operator, TimeFunction
-from examples.seismic import PointSource, Receiver
->>>>>>> d5c35719
+
 from devito.finite_difference import centered, first_derivative, right, transpose
 from devito.dimension import x, y, z, t, time
 
