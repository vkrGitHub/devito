--- conflicted
+++ resolved
@@ -25,14 +25,8 @@
 
 
 def run(dimensions=(50, 50, 50), spacing=(20.0, 20.0, 20.0), tn=1000.0,
-<<<<<<< HEAD
-        time_order=2, space_order=4, nbpml=40, dse='advanced', dle='advanced',
-        auto_tuning=False, compiler=None, cache_blocking=None, full_run=False, custom=False):
-=======
-        time_order=2, space_order=4, nbpml=40, full_run=False, **kwargs):
->>>>>>> 9ae55398
+        time_order=2, space_order=4, nbpml=40, full_run=False, custom=False, **kwargs):
 
-    dle = 'basic'
     origin = (0., 0., 0.)
 
     # True velocity
@@ -80,14 +74,7 @@
                                 space_order=space_order, **kwargs)
 
     info("Applying Forward")
-<<<<<<< HEAD
-    rec, u, gflopss, oi, timings = Acoustic.Forward(
-        cache_blocking=cache_blocking, save=True, dse=dse, dle=dle,
-        auto_tuning=auto_tuning, compiler=compiler, custom=custom
-    )
-=======
     rec, u, summary = solver.forward(save=full_run, **kwargs)
->>>>>>> 9ae55398
 
     if not full_run:
         return summary.gflopss, summary.oi, summary.timings, [rec, u.data]
