--- conflicted
+++ resolved
@@ -338,15 +338,10 @@
         # dimension size arguments are at maximum
         g = Function(name='g', grid=grid)
         # Test insertion into a central point
-<<<<<<< HEAD
         index = tuple(5 for _ in f.staggered)
         set_f = Eq(f.indexed[index], 2.)
         set_g = Eq(g.indexed[index], 3.)
-=======
-        index = tuple(5 for _ in staggered)
-        set_f = Eq(f[index], 2.)
-        set_g = Eq(g[index], 3.)
->>>>>>> 3006605f
+
         Operator([set_f, set_g])()
         assert f.data[index] == 2.
 
@@ -366,15 +361,10 @@
         # dimension size arguments are at maximum
         g = TimeFunction(name='g', grid=grid)
         # Test insertion into a central point
-<<<<<<< HEAD
         index = tuple([0] + [5 for _ in f.staggered[1:]])
         set_f = Eq(f.indexed[index], 2.)
         set_g = Eq(g.indexed[index], 3.)
-=======
-        index = tuple([0] + [5 for _ in staggered[1:]])
-        set_f = Eq(f[index], 2.)
-        set_g = Eq(g[index], 3.)
->>>>>>> 3006605f
+
         Operator([set_f, set_g])()
         assert f.data[index] == 2.
 
